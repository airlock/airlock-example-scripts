#!/bin/bash

# Version 1.1
# Queries Airlock Gateway Config XML/ZIP for Deny Rule status
# Tested with Airlock Gateway 7.7

OPTIND=1

file=""
rule=""
enabled="true"

function usage()
{
	cat <<EOF
Usage: $0 -f <config_zip_file> -r <RULE_SHORTNAME> [-d]
<<<<<<< HEAD
		-f: Airlock Gateway config XML
=======
		-f: Airlock Gateway config zip
>>>>>>> a8692a95
		-r: Deny Rule short name (e.g. SQL_001a)
		-d: show mappings where rule is not active
EOF
}


while getopts ":f:r:d" opt; do
	case "${opt}" in
		f)  file=${OPTARG}
			;;
		r)  rule=${OPTARG}
			;;
		d)  enabled="false"
			;;
		*)  usage
			exit 1
			;;
	esac
done

if [ -z "${file}" ] || [ -z "${rule}" ]; then
	usage
	exit 1
fi

tmp=$(mktemp -d)
trap "rm -rf ${tmp}" EXIT

unzip "${file}" -d $tmp/ > /dev/null
cat $tmp/alec_full.xml | tr -d " \n\r\t" > $tmp/alec_no_spaces.xml

# Assumption 1: all rule names start with `default`
# Pattern 1 finds the ID corresponding to the rule name given as argument to this script.
pattern1="(?<=<DenyRuleId=\")-\d+(?=\"><Name>\(default${rule}\))"
deny_rule_id=$(grep -Po "${pattern1}" ${tmp}/alec_no_spaces.xml)
echo "Found Deny Rule ID: ${deny_rule_id}"

# Pattern 2 is used to extract the xml part defining the wanted rule
pattern2="<DenyRuleId=\"${deny_rule_id}\">.*?</DenyRule>" 
# Assumption 2: No rule is contained in more than 1 Deny Rule Group.
# Pattern 3 extracts the first Deny Rule Group ID in which the rule is contained 
pattern3="(?<=<DenyRuleGroupIds><DenyRuleGroupId>)-\d+(?=</DenyRuleGroupId>)"
deny_rule_group_id=$(grep -Po ${pattern2} ${tmp}/alec_no_spaces.xml | grep -Po "${pattern3}")
echo "Found Deny Rule Group ID: ${deny_rule_group_id}"

# Pattern 4 is used to extract 3 things for every mapping: its name, whether the Deny Rule Group is enabled or not and whether the Deny Rule itself is enabled or not. 
pattern4="<MappingId=\"(\d+)\".*?<Name>.*?</Name(*SKIP)>|<DenyRuleGroupId>${deny_rule_group_id}</DenyRuleGroupId><EnabledLocked=\"(?:false|true)\">true<\/Enabled>|<DenyRuleId>${deny_rule_id}</DenyRuleId><Enabled.*?>(*SKIP)true<\/Enabled>"
# Pattern 5 checks if a mapping has both the Deny Rule Group as well as the Deny Rule enabled, and outputs its name if that is the case
pattern5="(?<=<Name>).*?(?=</Name(*SKIP)><DenyRuleGroupId>${deny_rule_group_id}</DenyRuleGroupId><EnabledLocked=\"(?:false|true)\">true</Enabled><DenyRuleId>)"

active_mappings=$(grep -Po "${pattern4}" ${tmp}/alec_no_spaces.xml | tr -d " \n\r\t" | grep -Po "${pattern5}")

if [ $enabled = "true" ]
then
	echo 
	echo "Mappings with Deny Rule ${rule} active: "
	echo "${active_mappings}"
else
	# Pattern 6 in combination with pattern 7 extracts all mapping names
	pattern6="<MappingId=\"(\d+)\".*?<Name>.*?</Name(*SKIP)>"
	pattern7="(?<=<Name>).*?(?=</Name>)"
	# Pattern 8 matches all mapping names where the rule is active.
	pattern8=$(echo "${active_mappings}" | sed -z 's/\n/|/g;s/|$/\n/')
	# The last grep is inverted (-v flag) so that only the mapping names where the rule is NOT active will be matched
	not_active_mappings=$(grep -Po "${pattern6}" ${tmp}/alec_no_spaces.xml | tr -d " \n\r\t" | grep -Po "${pattern7}" | grep -Pv "${pattern8}")
	echo
	echo "Mappings with Deny Rule ${rule} not active: "

	if [ -z "${pattern8}" ]
	then
		grep -Po "${pattern6}" ${tmp}/alec_no_spaces.xml | tr -d " \n\r\t" | grep -Po "${pattern7}"
	else 
		echo "${not_active_mappings}"
	fi
fi<|MERGE_RESOLUTION|>--- conflicted
+++ resolved
@@ -14,11 +14,7 @@
 {
 	cat <<EOF
 Usage: $0 -f <config_zip_file> -r <RULE_SHORTNAME> [-d]
-<<<<<<< HEAD
-		-f: Airlock Gateway config XML
-=======
 		-f: Airlock Gateway config zip
->>>>>>> a8692a95
 		-r: Deny Rule short name (e.g. SQL_001a)
 		-d: show mappings where rule is not active
 EOF
