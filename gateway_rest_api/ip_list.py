--- conflicted
+++ resolved
@@ -105,7 +105,6 @@
 
 def load_last_config():
     resp = json.loads(send_request("GET", "configuration/configurations"))
-<<<<<<< HEAD
     send_request("POST", 'configuration/configurations/'
                          f"{resp['data'][0]['id']}/load")
 
@@ -122,21 +121,6 @@
          'name': x['attributes']['name'],
          'ip_rules': x['attributes']['ipRules']}
         for x in get_all_mappings() if (
-=======
-    send_request("POST", "configuration/configurations/{}/load"
-                         .format(resp['data'][0]['id']))
-
-
-def get_all_mappings():
-    return json.loads(send_request("GET", "configuration/mappings"))
-
-
-def filter_mappings(all_mappings):
-    # filter mappings
-    return ([
-        {'id': x['id'], 'name': x['attributes']['name']}
-        for x in all_mappings['data'] if (
->>>>>>> ffd0f7e1
             args.mapping_selector_pattern and
             re.search(args.mapping_selector_pattern, x['attributes']['name']) or
             args.mapping_selector_label in x['attributes']['labels']
@@ -144,23 +128,25 @@
         ])
 
 
-def get_ip_lists():
+def get_all_ip_lists():
     # get all ip lists
     resp = json.loads(send_request("GET", "configuration/ip-address-lists"))
-
+    return resp['data']
+
+
+def get_ip_lists():
     ip_lists = []
     if args.iplist:
         ip_lists = ([
             {'id': x['id'], 'name': x['attributes']['name']}
-            for x in resp['data'] if (
+            for x in get_all_ip_lists() if (
                 re.search(args.iplist, x['attributes']['name'])
             )
         ])
     return ip_lists
 
 
-<<<<<<< HEAD
-def show_usages(mappings, list_type, ip_lists):
+def show_usages(mappings, list_type):
     dump = {}
     for mapping in mappings:
         dump[mapping['id']] = {
@@ -176,43 +162,17 @@
                 if m['id'] in dump:
                     dump[m['id']]['ip_lists'].append(r['id'])
 
+    all_ip_lists = get_all_ip_lists()
     for mapping_infos in dump.values():
         print(mapping_infos['name'])
         print(f"\tlog-only: {mapping_infos['log_only']}")
         print('\tIP {}: {}'.format(list_type, ', '.join(
-            list(ipl['name'] for ipl in ip_lists if ipl['id'] == mipl)[0]
-            for mipl in mapping_infos['ip_lists'])))
-=======
-def show_usages(all_mappings, mappings, list_type, ip_lists):
-    dump = {}
-    for mapping in all_mappings['data']:
-        ipr = mapping['attributes']['ipRules']
-        dump[mapping['id']] = {
-            'ip_lists': [],
-            'log_only': ipr['ipAddress{}'.format(list_type.title())]['logOnly']
-            }
-
-    resp = json.loads(send_request("GET", "/configuration/ip-address-lists"))
-    for r in resp['data']:
-        for m in r['relationships'][f'ip-address-{list_type}']['data']:
-            if m['id'] in dump:
-                dump[m['id']]['ip_lists'].append(r['id'])
-
-    for mapping_id, mapping_ip_list in list(dump.items()):
-        print('{}'.format(list(m['name'] for m in mappings
-                        if m['id'] == mapping_id)[0]))
-        print('\tlog-only: {}'.format(mapping_ip_list['log_only']))
-        print('\tIP {}: {}'.format(list_type, ', '.join(
-            list(ipl['name'] for ipl in ip_lists if ipl['id'] == mipl)[0]
-            for mipl in mapping_ip_list['ip_lists'])))
-
-    terminate_and_exit(0)
->>>>>>> ffd0f7e1
+            i['attributes']['name'] for i in all_ip_lists if
+            i['id'] in mapping_infos['ip_lists'])))
 
 
 def patch_config(mappings, list_type, ip_lists):
     for mapping in mappings:
-<<<<<<< HEAD
         selected_ip_list = []
         for ip_list in ip_lists:
             selected_ip_list.append({"id": ip_list['id'],
@@ -240,66 +200,24 @@
             }
             send_request("PATCH", f"configuration/mappings/{mapping['id']}",
                          json.dumps(data))
-=======
-        resp = json.loads(send_request("GET", "/configuration/mappings/{}"
-                                              .format(mapping['id'])))
-
-    selected_ip_list = []
-    for ip_list in ip_lists:
-        selected_ip_list.append({"id": ip_list['id'],
-                                "type": "ip-address-list"})
-
-    data = {"data": selected_ip_list}
-    method = "PATCH" if args.action == "add" else "DELETE"
-    send_request(method,
-                "configuration/mappings/{}/relationships/ip-address-{}"
-                .format(mapping['id'], list_type), json.dumps(data))
-    if args.log_only:
-        data = {
-            "data": {
-                "attributes": {
-                    "ipRules": {
-                        "ipAddress{}".format(list_type.title()): {
-                            "logOnly": True if args.log_only == "true"
-                            else False
-                        }
-                    }
-                },
-                "id": mapping_id,
-                "type": "mapping"
-            }
-        }
-        send_request("PATCH", "configuration/mappings/{}"
-                     .format(mapping_id), json.dumps(data))
->>>>>>> ffd0f7e1
 
 
 def create_change_info(mappings, list_type, ip_lists):
     change_info = ''
     if args.iplist:
         change_info += '{} {} group(s) "{}"'\
-<<<<<<< HEAD
                        .format(args.action,
                                list_type[:-1],
                                ', '.join(x['name'] for x in ip_lists))
         if args.log_only: change_info += ' and '
     if args.log_only:
         change_info += f'set log_only to "{args.log_only}"'
-=======
-                       .format(args.action, list_type[:-1],
-                               ', '.join(x['name'] for x in ip_lists))
-        if args.log_only:
-            change_info += ' and '
-    if args.log_only:
-        change_info += 'set log_only to "{}"'.format(args.log_only)
->>>>>>> ffd0f7e1
     change_info += ' for the following mapping(s): \n\t{}'\
                    .format('\n\t'.join(sorted(x['name'] for x in mappings)))
     return change_info
 
 
 def confirm(change_info):
-<<<<<<< HEAD
     if not args.confirm:
         return True
     print(change_info)
@@ -330,76 +248,17 @@
 
 # filter ip lists
 ip_lists = get_ip_lists()
-if not ip_lists: terminate_and_exit("No IP list found")
+if args.action != "show" and not ip_lists:
+    terminate_and_exit("No IP list found")
 
 list_type = "blacklists" if args.blacklist else "whitelists"
 
 if args.action == "show":
-    show_usages(mappings, list_type, ip_lists)
+    show_usages(mappings, list_type)
 else:
-=======
-    if args.confirm:
-        print(change_info)
-        if input('\nContinue to save the config? [y/n] ') == 'y':
-            return True
-        else:
-            print("Nothing changed")
-            return False
-
-
-def save_config(change_info):
-    data = {"comment": "REST: " + change_info.replace('\n', '').replace('\t', ',')}
-
-    # save config
-    send_request("POST", "configuration/configurations/save", json.dumps(data))
-    print('Config saved with comment: {}'.format(data['comment']))
-
-
-def activate_config():
-    nop
-    # activate config without failover activation!
-    # send_request("POST", "configuration/configurations/activate",
-    #              json.dumps(data))
-
-
-def main():
-    # create session
-    send_request("POST", "session/create")
-    register_cleanup_handler()
-
-    # load last config (active or saved)
-    load_last_config()
-
-    all_mappings = get_all_mappings()
-    # filter mappings
-    mappings = filter_mappings(all_mappings)
-    if not mappings:
-        terminate_and_exit("No mapping found - exit")
-
-    # filter ip lists
-    ip_lists = get_ip_lists()
-    if not ip_lists:
-        terminate_and_exit("IP list matching '{}' not found"
-                           .format(args.iplist))
-
-    list_type = "blacklists" if args.blacklist else "whitelists"
-
-    # show ip list usage and terminate
-    if args.action == "show":
-        show_usages(all_mappings, mappings, list_type, ip_lists)
-
->>>>>>> ffd0f7e1
     patch_config(mappings, list_type, ip_lists)
     change_info = create_change_info(mappings, list_type, ip_lists)
     confirm(change_info) or terminate_and_exit(0)
     save_config(change_info)
-<<<<<<< HEAD
-
-terminate_and_exit(0)
-=======
-    terminate_and_exit(0)
-
-
-if __name__ == '__main__':
-    main()
->>>>>>> ffd0f7e1
+
+terminate_and_exit(0)